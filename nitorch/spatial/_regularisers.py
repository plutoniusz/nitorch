--- conflicted
+++ resolved
@@ -1171,416 +1171,6 @@
     return kernel
 
 
-<<<<<<< HEAD
-def quadnesterov(A, b, x=None, precond=None, lr=0.5, momentum=0.9, max_iter=None,
-                 tolerance=1e-5, inplace=True, verbose=False, stop='E',
-                 sum_dtype=torch.double):
-    """Nesterov accelerated gradient for quadratic problems."""
-    if x is None:
-        x = torch.zeros_like(b)
-    elif not inplace:
-        x = x.clone()
-    max_iter = max_iter or len(b) * 10
-
-    # Create functor if A is a tensor
-    if isinstance(A, torch.Tensor):
-        A_tensor = A
-        A = lambda x: A_tensor.mm(x)
-
-    # Create functor if D is a tensor
-    if isinstance(precond, torch.Tensor):
-        D_tensor = precond
-        precond = lambda x: x * D_tensor
-    precond = precond or (lambda x: x)
-
-    r = b - A(x)
-
-    if tolerance or verbose:
-        if stop == 'residual':
-            stop = 'e'
-        elif stop == 'norm':
-            stop = 'a'
-        stop = stop[0].lower()
-        if stop == 'e':
-            obj0 = r.square().sum(dtype=sum_dtype).sqrt()
-        else:
-            obj0 = A(x).sub_(2 * b).mul_(x)
-            obj0 = 0.5 * torch.sum(obj0, dtype=sum_dtype)
-        if verbose:
-            s = '{:' + str(len(str(max_iter + 1))) + '} | {} = {:12.6g}'
-            print(s.format(0, stop, obj0))
-        obj = torch.zeros(max_iter + 1, dtype=sum_dtype, device=obj0.device)
-        obj[0] = obj0
-
-    delta = torch.zeros_like(x)
-    for n_iter in range(max_iter):
-
-        prev_momentum = momentum or n_iter / (n_iter + 3)
-        cur_momentum = momentum or (n_iter + 1) / (n_iter + 4)
-        r = precond(r)
-
-        delta.mul_(prev_momentum)
-        delta.add_(r, alpha=lr)
-        x.add_(delta, alpha=cur_momentum).add_(r, alpha=lr)
-        r = b - A(x)
-
-        # Check convergence
-        if tolerance or verbose:
-            if stop == 'e':
-                obj1 = r.square().sum(dtype=sum_dtype).sqrt()
-            else:
-                obj1 = A(x).sub_(2 * b).mul_(x)
-                obj1 = 0.5 * torch.sum(obj1, dtype=sum_dtype)
-            obj[n_iter] = obj1
-            gain = core.optim.get_gain(obj[:n_iter + 1], monotonicity='decreasing')
-            if verbose:
-                width = str(len(str(max_iter + 1)))
-                s = '{:' + width + '} | {} = {:12.6g} | gain = {:12.6g}'
-                print(s.format(n_iter, stop, obj[n_iter], gain))
-            if gain.abs() < tolerance:
-                break
-
-    return x
-
-
-def solve_field_sym(hessian, gradient, absolute=0, membrane=0, bending=0,
-                    factor=1, voxel_size=1, bound='dct2', dim=None,
-                    optim='relax', max_iter=16, verbose=False, weights=None,
-                    precond=None):
-    """Solve a positive-definite linear system of the form (H + L)x = g
-
-    Parameters
-    ----------
-    hessian : (..., 1 or K or K*(K+1)//2, *spatial) tensor
-    gradient : (..., K, *spatial) tensor
-    absolute : (sequence of) float, default=0
-    membrane : (sequence of) float, default=0
-    bending : (sequence of) float, default=0
-    factor : (sequence of) float, default=1
-    voxel_size : (sequence of) float, default=1
-    bound : str, default='dct2'
-    dim : int, default=`gradient.dim()-1`
-    weights : [dict of] (..., 1|K, *spatial) tensor, optional
-        If a dict: keys must be in {'absolute', 'membrane', 'bending'}
-        Else: the same weight map is shared across penalties.
-
-    """
-    backend = dict(dtype=hessian.dtype, device=hessian.device)
-    dim = dim or gradient.dim() - 1
-    nb_prm = gradient.shape[-dim-1]
-
-    voxel_size = make_vector(voxel_size, dim, **backend)
-    is_diag = hessian.shape[-dim-1] in (1, gradient.shape[-dim-1])
-
-    factor = make_vector(factor, nb_prm, **backend)
-    pad_spatial = (Ellipsis,) + (None,) * nb_prm
-    factor = factor[pad_spatial]
-    no_reg = not (membrane or bending)
-
-    # regulariser
-    fdopt = dict(bound=bound, voxel_size=voxel_size, dim=dim)
-    if isinstance(weights, dict):
-        wa = weights.get('absolute', None)
-        wm = weights.get('membrane', None)
-        wb = weights.get('bending', None)
-    else:
-        wa = wm = wb = weights
-    has_weights = (wa is not None or wm is not None or wb is not None)
-
-    def regulariser(x):
-        y = torch.zeros_like(x)
-        if absolute:
-            y.add_(_absolute(x, weights=wa), alpha=absolute)
-        if membrane:
-            y.add_(_membrane(x, weights=wm, **fdopt), alpha=membrane)
-        if bending:
-            y.add_(_bending(x, weights=wb, **fdopt), alpha=bending)
-        return y.mul_(factor)
-
-    # diagonal of the regulariser
-    if has_weights:
-        smo = torch.zeros_like(gradient)
-    else:
-        smo = gradient.new_zeros([nb_prm] + [1]*dim)
-    if absolute:
-        smo.add_(absolute_diag(weights=wa), alpha=absolute)
-    if membrane:
-        smo.add_(membrane_diag(weights=wm, **fdopt), alpha=membrane)
-    if bending:
-        smo.add_(bending_diag(weights=wb, **fdopt), alpha=bending)
-    smo = smo * factor
-
-    if is_diag:
-        hessian_smo = hessian + smo
-    else:
-        hessian_smo = hessian.clone()
-        core.utils.slice_tensor(hessian_smo, slice(nb_prm), -dim-1).add_(smo)
-
-    def s2h(s):
-        # do not slice if hessian_smo is constant across space
-        if s is Ellipsis:
-            return s
-        if all(sz == 1 for sz in hessian_smo.shape[-dim:]):
-            s = list(s)
-            s[-dim:] = [slice(None)] * dim
-            s = tuple(s)
-        return s
-
-    def matvec(h, x):
-        h = h.transpose(-dim-1, -1)
-        x = x.transpose(-dim-1, -1)
-        x = sym_matvec(h, x)
-        x = x.transpose(-dim-1, -1)
-        return x
-
-    def solve(h, x):
-        h = h.transpose(-dim-1, -1)
-        x = x.transpose(-dim-1, -1)
-        x = sym_solve(h, x)
-        x = x.transpose(-dim-1, -1)
-        return x
-
-    forward = ((lambda x: x * hessian + regulariser(x)) if is_diag else
-               (lambda x: matvec(hessian, x) + regulariser(x)))
-    if precond is None:
-        precond = ((lambda x, s=Ellipsis: x[s] / hessian_smo[s2h(s)]) if is_diag else
-                   (lambda x, s=Ellipsis: solve(hessian_smo[s2h(s)], x[s])))
-    elif precond is False:
-        precond = lambda x: x
-
-    if no_reg:
-        result = precond(gradient)
-    else:
-        prm = dict(max_iter=max_iter, verbose=verbose)
-        if optim == 'relax':
-            prm['scheme'] = (3 if bending else 'checkerboard')
-        optim = getattr(core.optim, optim)
-        result = optim(forward, gradient, precond=precond, **prm)
-    return result
-
-
-def solve_grid_sym(hessian, gradient, absolute=0, membrane=0, bending=0,
-                   lame=0, factor=1, voxel_size=1, bound='dft', weights=None,
-                   optim='relax', max_iter=16, verbose=False, precond=None):
-    """Solve a positive-definite linear system of the form (H + L)v = g
-
-    Parameters
-    ----------
-    hessian : (..., *spatial, 1 or D or D*(D+1)//2) tensor
-    gradient : (..., *spatial, D) tensor
-    absolute : float, default=0
-    membrane : float, default=0
-    bending : float, default=0
-    lame : (float, float), default=0
-    factor : float, default=1
-    voxel_size : float or sequence[float], default=1
-    bound : str, default='dft'
-    weights : [dict of] (..., *spatial) tensor, optional
-        If a dict: keys must be in {'absolute', 'membrane', 'bending', 'lame'}
-        Else: the same weight map is shared across penalties.
-
-    """
-    hessian, gradient = core.utils.to_max_backend(hessian, gradient)
-    backend = dict(dtype=hessian.dtype, device=hessian.device)
-    dim = gradient.shape[-1]
-    voxel_size = make_vector(voxel_size, dim, **backend)
-
-    absolute = absolute * factor
-    membrane = membrane * factor
-    bending = bending * factor
-    lame = [l*factor for l in make_vector(lame, 2, **backend)]
-    no_reg = not (membrane or bending or any(lame))
-
-    # regulariser
-    fdopt = dict(bound=bound, voxel_size=voxel_size)
-    if isinstance(weights, dict):
-        wa = weights.get('absolute', None)
-        wm = weights.get('membrane', None)
-        wb = weights.get('bending', None)
-        wl = weights.get('lame', None)
-    else:
-        wa = wm = wb = wl = weights
-    wl = ensure_list(wl, 2)
-    has_weights = (wa is not None or wm is not None or wb is not None or
-                   wl[0] is not None or wl[1] is not None)
-
-    def regulariser(v):
-        y = torch.zeros_like(v)
-        if absolute:
-            y.add_(absolute_grid(v, weights=wa, voxel_size=voxel_size), alpha=absolute)
-        if membrane:
-            y.add_(membrane_grid(v, weights=wm, **fdopt), alpha=membrane)
-        if bending:
-            y.add_(bending_grid(v, weights=wb, **fdopt), alpha=bending)
-        if lame[0]:
-            y.add_(lame_div(v, weights=wl[0], **fdopt), alpha=lame[0])
-        if lame[1]:
-            y.add_(lame_shear(v, weights=wl[1], **fdopt), alpha=lame[1])
-        return y
-
-    # diagonal of the regulariser
-    vx2 = voxel_size.square()
-    ivx2 = vx2.reciprocal()
-    smo = torch.zeros_like(gradient) if has_weights else 0
-    if absolute:
-        if wa is not None:
-            smo.add_(wa, alpha=absolute * vx2)
-        else:
-            smo += absolute * vx2
-    if membrane:
-        if wm is not None:
-            smo.add_(wm, alpha=2 * membrane * ivx2.sum() * vx2)
-        else:
-            smo += 2 * membrane * ivx2.sum() * vx2
-    if bending:
-        val = torch.combinations(ivx2, r=2).prod(dim=-1).sum()
-        if wb is not None:
-            smo.add_(wb, alpha=(8 * val + 6 * ivx2.square().sum()) * vx2)
-        else:
-            smo += bending * (8 * val + 6 * ivx2.square().sum()) * vx2
-    if lame[0]:
-        if wl[0] is not None:
-            smo.add_(wl[0], alpha=2 * lame[0])
-        else:
-            smo += 2 * lame[0]
-    if lame[1]:
-        if wl[1] is not None:
-            smo.add_(wl[1], alpha=2 * lame[1] * (1 + ivx2.sum() / ivx2))
-        else:
-            smo += 2 * lame[1] * (1 + ivx2.sum() / ivx2)
-
-    if torch.is_tensor(smo) and smo.shape[-1] > hessian.shape[-1]:
-        hessian_smo = hessian + smo
-    else:
-        hessian_smo = hessian.clone()
-        hessian_smo[..., :dim] += smo
-    is_diag = hessian_smo.shape[-1] in (1, gradient.shape[-1])
-
-    forward = ((lambda x: x * hessian + regulariser(x)) if is_diag else
-               (lambda x: sym_matvec(hessian, x) + regulariser(x)))
-    if precond is None:
-        precond = ((lambda x, s=Ellipsis: x[s] / hessian_smo[s]) if is_diag else
-                   (lambda x, s=Ellipsis: sym_solve(hessian_smo[s], x[s])))
-    elif precond is False:
-        precond = lambda x: x
-
-    if no_reg:
-        # no spatial regularisation: we can use a closed-form
-        result = precond(gradient)
-    else:
-        prm = dict(max_iter=max_iter, verbose=verbose)
-        if optim == 'relax':
-            prm['scheme'] = (3 if bending else
-                             2 if any(lame) else
-                             'checkerboard')
-        optim = (quadnesterov if optim.startswith('nesterov') else
-                 getattr(core.optim, optim))
-        # prm['verbose'] = True
-        result = optim(forward, gradient, precond=precond, **prm)
-    return result
-
-
-def solve_kernel_grid_sym(hessian, gradient, absolute=0, membrane=0, bending=0,
-                   lame=0, factor=1, voxel_size=1, bound='dft',
-                   optim='relax', max_iter=16, verbose=False, precond=None):
-    """Solve a positive-definite linear system of the form (H + L)v = g
-
-    Parameters
-    ----------
-    hessian : (..., *spatial, 1 or D or D*(D+1)//2) tensor
-    gradient : (..., *spatial, D) tensor
-    absolute : float, default=0
-    membrane : float, default=0
-    bending : float, default=0
-    lame : (float, float), default=0
-    factor : float, default=1
-    voxel_size : float or sequence[float], default=1
-    bound : str, default='dft'
-
-    """
-    hessian, gradient = core.utils.to_max_backend(hessian, gradient)
-    backend = dict(dtype=hessian.dtype, device=hessian.device)
-    dim = gradient.shape[-1]
-    voxel_size = make_vector(voxel_size, dim, **backend)
-    is_diag = hessian.shape[-1] in (1, gradient.shape[-1])
-
-    lame = core.py.ensure_list(lame)
-    no_reg = not (membrane or bending or any(lame))
-    if not no_reg:
-        ker = regulariser_grid_kernel(dim, absolute=absolute, membrane=membrane,
-                                      bending=bending, lame=lame, factor=factor,
-                                      voxel_size=voxel_size, **backend)
-
-    # pre-multiply by factor
-    absolute = absolute * factor
-    membrane = membrane * factor
-    bending = bending * factor
-    lame = [l*factor for l in make_vector(lame, 2, **backend)]
-
-    # regulariser
-    fdopt = dict(bound=bound)
-    def regulariser(v, s=Ellipsis):
-        if s and s is not Ellipsis:
-            if s[0] is Ellipsis:
-                s = s[1:]
-            start = [sl.start for sl in s[:dim]]
-            stop = [sl.stop for sl in s[:dim]]
-            step = [sl.step for sl in s[:dim]]
-        else:
-            start = step = stop = None
-        if no_reg:
-            v = absolute_grid(v[s], voxel_size=voxel_size)
-        else:
-            v = core.utils.fast_movedim(v, -1, -dim-1)
-            v = spconv(v, ker, start=start, stop=stop, step=step, dim=dim, **fdopt)
-            v = core.utils.fast_movedim(v, -dim-1, -1)
-        return v
-
-    # diagonal of the regulariser
-    vx2 = voxel_size.square()
-    ivx2 = vx2.reciprocal()
-    smo = 0
-    if absolute:
-        smo += absolute * vx2
-    if membrane:
-        smo += 2 * membrane * ivx2.sum() * vx2
-    if bending:
-        val = torch.combinations(ivx2, r=2).prod(dim=-1).sum()
-        smo += bending * (8 * val + 6 * ivx2.square().sum()) * vx2
-    if lame[0]:
-        smo += 2 * lame[0]
-    if lame[1]:
-        smo += 2 * lame[1] * (1 + ivx2.sum() / ivx2)
-    hessian_smo = hessian.clone()
-    hessian_smo[..., :dim] += smo
-
-    forward = ((lambda x, s=Ellipsis: (x[s] * hessian[s]).add_(regulariser(x, s))) if is_diag else
-               (lambda x, s=Ellipsis: sym_matvec(hessian[s], x[s]).add_(regulariser(x, s))))
-    if precond is None:
-        precond = ((lambda x, s=Ellipsis: x[s] / hessian_smo[s]) if is_diag else
-                   (lambda x, s=Ellipsis: sym_solve(hessian_smo[s], x[s])))
-    elif precond is False:
-        precond = lambda x, s=Ellipsis: x[s]
-
-    if no_reg:
-        # no spatial regularisation: we can use a closed-form
-        result = precond(gradient)
-    else:
-        prm = dict(max_iter=max_iter, verbose=verbose)
-        if optim == 'relax':
-            prm['scheme'] = (3 if bending else
-                             2 if any(lame) else
-                             'checkerboard')
-            prm['mode'] = 2
-        optim = (quadnesterov if optim.startswith('nesterov') else
-                 getattr(core.optim, optim))
-        prm['verbose'] = False
-        result = optim(forward, gradient, precond=precond, **prm)
-    return result
-
-
-=======
->>>>>>> b8728103
 # ---- WORK IN PROGRESS ----
 
 
