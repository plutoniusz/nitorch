# -*- coding: utf-8 -*-
"""Various utilities.

Created on Fri Apr 24 14:45:24 2020

@author: yael.balbastre@gmail.com
"""

# TODO:
#   . Directly use pytorch's pad when possible (done for constant)
#   . check time/memory footprint
#   . Implement modifiers for Dirichlet/Sliding boundaries


import torch
from torch.nn import functional as F


__all__ = ['pad', 'same_storage', 'shiftdim', 'softmax']


def softmax(Z, dim=-1, get_ll=False, W=1):
    """ SoftMax (safe).

    Args:
        Z (torch.tensor): Tensor with values.
        dim (int, optional): Dimension to take softmax, defaults to last dimensions (-1).
        get_ll (bool, optional): Compute log-likelihood, defaults to False.
        W (torch.tensor, optional): Observation weights, defaults to 1 (no weights).

    Returns:
        Z (torch.tensor): Soft-maxed tensor with values.

    """
    Z_max, _ = torch.max(Z, dim=dim)
    Z = torch.exp(Z - Z_max[:, None])
    Z_sum = torch.sum(Z, dim=dim)
    if get_ll:
        # Compute log-likelihood
        ll = torch.sum((torch.log(Z_sum) + Z_max)*W, dtype=torch.float64)
    else:
        ll = None
    Z = Z / Z_sum[:, None]
    return Z, ll


def same_storage(x, y):
    # type: (torch.Tensor, torch.Tensor) -> bool
    """Return true if `x` and `y` share the same underlying storage."""
    return x.storage().data_ptr() == y.storage().data_ptr()


def shiftdim(x, n=None):
    # type: (torch.Tensor, int) -> torch.Tensor
    """Shift the dimensions of x by n.

    When N is positive, `shiftdim` shifts the dimensions to the left and wraps
    the N leading dimensions to the end.  When N is negative, `shiftdim`
    shifts the dimensions to the right and pads with singletons.

    When N is None, `shiftdim` removes all leading singleton
    dimensions. The number of removed dimensions is returned as well.


    Args:
        x (torch.Tensor): Input tensor.
        n (int): Shift. Defaults to None.

    Returns:
        x (torch.Tensor): Output tensor.
        n (int, if n is None): Number of removed dimensions

    """
    if n is None:
        shape = torch.as_tensor(x.size())
        n = (shape != 1).nonzero()
        if n.numel() == 0:
            n = x.dim()
            x = x.reshape([])
        else:
            n = n[0]
            x = x.reshape(shape[n:].tolist())
        return x, n
    elif n < 0:
        x = x.reshape((1,)*(-n) + x.size())
    elif n > 0:
        n = n % x.dim()
        x = x.permute(tuple(range(n, x.dim())) + tuple(range(n)))
    return x


def _bound_circular(i, n):
    return i % n


def _bound_replicate(i, n):
    return i.clamp(min=0, max=n-1)


def _bound_reflect2(i, n):
    n2 = n*2
    pre = (i < 0)
    i[pre] = n2 - 1 - ((-i[pre]-1) % n2)
    i[~pre] = (i[~pre] % n2)
    post = (i >= n)
    i[post] = n2 - i[post] - 1
    return i


def _bound_reflect1(i, n):
    if n == 1:
        return torch.zeros(i.size(), dtype=i.dtype, device=i.device)
    else:
        n2 = (n-1)*2
        pre = (i < 0)
        i[pre] = -i[pre]
        i = i % n2
        post = (i >= n)
        i[post] = n2 - i[post]
        return i


_bounds = {
    'circular': _bound_circular,
    'replicate': _bound_replicate,
    'reflect': _bound_reflect1,
    'reflect1': _bound_reflect1,
    'reflect2': _bound_reflect2,
    }


_modifiers = {
    'circular': lambda x, i, n: x,
    'replicate': lambda x, i, n: x,
    'reflect': lambda x, i, n: x,
    'reflect1': lambda x, i, n: x,
    'reflect2': lambda x, i, n: x,
    }


def pad(inp, padsize, mode='constant', value=0, side=None):
    # type: (torch.Pad, tuple[int], str, any, str) -> torch.Tensor
    """Pad a tensor.

    This function is a bit more generic than torch's native pad, but probably
    a bit slower:
        . works with any input type
        . works with arbitrarily large padding size
        . crops the tensor for negative padding values
        . implements additional padding modes
    When used with defaults parameters (side=None), it behaves
    exactly like `torch.nn.functional.pad`

    Boundary modes are:
        . 'circular'
            -> corresponds to the boundary condition of an FFT
        . 'reflect' or 'reflect1'
            -> corresponds to the boundary condition of a DCT-I
        . 'reflect2'
            -> corresponds to the boundary condition of a DCT-II
        . 'replicate'
            -> replicates border values
        . 'constant'
            -> pads with a constant value (defaults to 0)

    Side modes are 'pre', 'post', 'both' or None. If side is not None,
    inp.dim() values (or less) should be provided. If side is None,
    twice as many values should be provided, indicating different padding sizes
    for the 'pre' and 'post' sides. If the number of padding values is less
    than the dimension of the input tensor, zeros are prepended.

    Args:
        inp (tensor): Input tensor.
        padsize (tuple): Amount of padding in each dimension.
        mode (string,optional): 'constant', 'replicate', 'reflect1',
            'reflect2', 'circular'.
            Defaults to 'constant'.
        value (optional): Value to pad with in mode 'constant'.
            Defaults to 0.
        side: Use padsize to pad on left side ('pre'), right side ('post') or
            both sides ('both'). If None, the padding side for the left and
            right sides should be provided in alternate order.
            Defaults to None.

    Returns:
        Padded tensor.

    """
    # Argument checking
    if mode not in tuple(_bounds.keys()) + ('constant',):
        raise ValueError('Padding mode should be one of {}. Got {}.'
                         .format(tuple(_bounds.keys()) + ('constant',), mode))
    if side == 'both':
        padpre = padsize
        padpost = padsize
    elif side == 'pre':
        padpre = padsize
        padpost = (0,) * len(padpre)
    elif side == 'post':
        padpost = padsize
        padpre = (0,) * len(padpost)
    else:
        if len(padsize) % 2:
            raise ValueError('Padding length must be divisible by 2')
        padpre = padsize[::2]
        padpost = padsize[1::2]
    padpre = (0,) * max(0, inp.dim()-len(padpre)) + padpre
    padpost = (0,) * max(0, inp.dim()-len(padpost)) + padpost
    if inp.dim() != len(padpre) or inp.dim() != len(padpost):
        raise ValueError('Padding length too large')

    padpre = torch.as_tensor(padpre)
    padpost = torch.as_tensor(padpost)

    # Pad
    if mode == 'constant':
        return _pad_constant(inp, padpre, padpost, value)
    else:
        bound = _bounds[mode]
        modifier = _modifiers[mode]
        return _pad_bound(inp, padpre, padpost, bound, modifier)


def _pad_constant(inp, padpre, padpost, value):
    # Uses torch.nn.functional.pad
    # Convert pre and post to a single list
    padpre = padpre.tolist()
    padpost = padpost.tolist()
    padding = padpre * 2
    padding[1::2] = padpost[::-1]
    padding[::2] = padpre[::-1]
    # Apply padding
    inp = F.pad(inp, padding, mode='constant', value=value)
    return inp


def _pad_bound(inp, padpre, padpost, bound, modifier):
    begin = -padpre
    end = tuple(d+p for d, p in zip(inp.size(), padpost))
    idx = tuple(range(b, e) for (b, e) in zip(begin, end))
    idx = tuple(bound(torch.as_tensor(i, device=inp.device),
                      torch.as_tensor(n, device=inp.device))
                for (i, n) in zip(idx, inp.shape))
    for d in range(inp.dim()):
        inp = inp.index_select(d, idx[d])
    return inp


<<<<<<< HEAD
def show_slices(img, fig_ax=None, title='', cmap='gray', flip=True,
                fig_num=1, colorbar=False):
    """ Display a multi-channel 2D or 3D image.

    Allows for real-time plotting if giving returned fig_ax objects as input.

    Args:
        img (torch.Tensor): Input image (X, Y, C) | (X, Y, Z, C).
        fig_ax ([matplotlib.figure, matplotlib.axes])
        title (string, optional): Figure title, defaults to ''.
        cmap (str, optional): Name of matplotlib color map, defaults to 'gray'.
        flip (bool, optional): Flip channels and anatomical axis, defaults to False.
        fig_num (int, optional): matplotlib figure number, defaults to 1.
        colorbar (bool, optional): Show colorbar, defaults to False.

    Returns:
        fig_ax ([matplotlib.figure, matplotlib.axes])

    """
    import matplotlib.pyplot as plt
    from mpl_toolkits.axes_grid1 import make_axes_locatable

    # Work out dimensions/channels
    img = img[..., None, None]
    dm = torch.tensor(img.shape)
    num_chan = dm[3]  # Number of channels
    is_3d = dm[2] > 1
    ix = torch.floor(0.5 * dm).int().tolist()

    if fig_ax is None:
        # Make figure object
        if is_3d:  # 3D
            if flip:
                fig, ax = plt.subplots(num_chan, 3, num=fig_num)
            else:
                fig, ax = plt.subplots(3, num_chan, num=fig_num)
        else:  # 2D
            if flip:
                fig, ax = plt.subplots(num_chan, 1, num=fig_num)
            else:
                fig, ax = plt.subplots(1, num_chan, num=fig_num)
        fig_ax = [fig, ax]
        plt.ion()
        fig.show()

    # Get figure and axis objects
    fig = fig_ax[0]
    ax = fig_ax[1]

    # Show images
    img_list = []
    for c in range(num_chan):  # loop over image channels
        im_c = torch.squeeze(img[:, :, ix[2], c]).cpu()
        if is_3d:
            ax_c = ax[0] if num_chan == 1 else ax[0, c] if not flip else ax[c, 0]
            im_c = ax_c.imshow(im_c, interpolation='None', cmap=cmap,  aspect='auto')
            img_list.append(im_c)
            ax_c = ax[1] if num_chan == 1 else ax[1, c] if not flip else ax[c, 1]
            im_c = torch.squeeze(img[:, ix[1], :, c]).cpu()
            im_c = ax_c.imshow(im_c, interpolation='None', cmap=cmap,  aspect='auto')
            img_list.append(im_c)
            ax_c = ax[2] if num_chan == 1 else ax[2, c] if not flip else ax[c, 2]
            im_c = torch.squeeze(img[ix[0], :, :, c]).cpu()
            im_c = ax_c.imshow(im_c, interpolation='None', cmap=cmap,  aspect='auto')
            img_list.append(im_c)
        else:
            ax_c = ax if num_chan == 1 else ax[c]
            im_c = ax_c.imshow(im_c, interpolation='None', cmap=cmap,  aspect='auto')
            img_list.append(im_c)

    # Modify axes
    cnt = 0
    for c in range(num_chan):  # loop over image channels
        if is_3d:
            for r in range(3):
                ax_c = ax[r] if num_chan == 1 else ax[r, c] if not flip else ax[c, r]
                ax_c.axis('off')
                # ax_c.clear()
                if colorbar:
                    divider = make_axes_locatable(ax_c)
                    cax = divider.append_axes('right', size='5%', pad=0.05)
                    fig.colorbar(img_list[cnt], cax=cax, orientation='vertical')
                cnt += 1
        else:
            ax_c = ax if num_chan == 1 else ax[c]
            ax_c.axis('off')
            if colorbar:
                divider = make_axes_locatable(ax_c)
                cax = divider.append_axes('right', size='5%', pad=0.05)
                fig.colorbar(img_list[cnt], cax=cax, orientation='vertical')
            cnt += 1

    fig.suptitle(title)
    fig.canvas.draw()
    fig.canvas.flush_events()

    return fig_ax
=======
def padlist(x, n):
    """Repeat the last element of a list-like object to match a target length.

    If the input length is grater than ``n``, the list is cropped.

    Args:
        x (scalar or list or tuple): Input argument
        n (int): Target length

    Returns:
        x (list or tuple): Padded argument of length n.
            If the input argument is not a list or tuple, the output
            type is ``tuple``.

    """
    if not isinstance(x, list) and not isinstance(x, tuple):
        x = (x,)
    if len(x) == 0:
        raise TypeError('Input argument cannot be empty')
    return_type = type(x)
    x = list(x)
    x = x[:min(len(x), n)]
    x += [x[-1]] * (n-len(x))
    return return_type(x)


def replist(x, n, interleaved=False):
    """Replicate a list-like object.

    Args:
        x (scalar or list or tuple): Input argument
        n (int): Number of replicates
        interleaved (bool, optional): Interleaved replication.
            Default: False

    Returns:
        x (list or tuple): Replicated list
            If the input argument is not a list or tuple, the output
            type is ``tuple``.

    """
    if not isinstance(x, list) and not isinstance(x, tuple):
        x = (x,)
    if len(x) == 0:
        raise TypeError('Input argument cannot be empty')
    return_type = type(x)
    x = list(x)
    if interleaved:
        x = [elem for sub in zip(*([x]*n)) for elem in sub]
    else:
        x = x * n
    return return_type(x)


def getargs(kpd, args=[], kwargs={}, consume=False):
    """Read and remove argument from args/kwargs input.

    Args:
        kpd (list of tuple): List of (key, position, default) tuples with:
            key (str): argument name
            position (int): argument position
            default (optional): default value
        args (optional): list of positional arguments
        kwargs (optional): list of keyword arguments
        consume (bool, optional): consume arguments from args/kwargs

    Returns:
        values (list): List of values

    """

    def raise_error(key):
        import inspect
        caller = inspect.stack()[1].function
        raise TypeError("{}() got multiple values for \
                        argument '{}}'".format(caller, key))

    # Sort argument by reverse position
    kpd = [(i,) + e for i, e in enumerate(kpd)]
    kpd = sorted(kpd, key=lambda x: x[2], reverse=True)

    values = []
    for elem in kpd:
        i = elem[0]
        key = elem[1]
        position = elem[2]
        default = elem[3] if len(elem) > 3 else None

        value = default
        if len(args) >= position:
            value = args[-1]
            if consume:
                del args[-1]
            if key in kwargs.keys():
                raise_error(key)
        elif key in kwargs.keys():
            value = kwargs[key]
            if consume:
                del kwargs[key]
        values.append((i, value))

    values = [v for _, v in sorted(values)]
    return values
>>>>>>> 9d0bf6fc
<|MERGE_RESOLUTION|>--- conflicted
+++ resolved
@@ -246,105 +246,6 @@
     return inp
 
 
-<<<<<<< HEAD
-def show_slices(img, fig_ax=None, title='', cmap='gray', flip=True,
-                fig_num=1, colorbar=False):
-    """ Display a multi-channel 2D or 3D image.
-
-    Allows for real-time plotting if giving returned fig_ax objects as input.
-
-    Args:
-        img (torch.Tensor): Input image (X, Y, C) | (X, Y, Z, C).
-        fig_ax ([matplotlib.figure, matplotlib.axes])
-        title (string, optional): Figure title, defaults to ''.
-        cmap (str, optional): Name of matplotlib color map, defaults to 'gray'.
-        flip (bool, optional): Flip channels and anatomical axis, defaults to False.
-        fig_num (int, optional): matplotlib figure number, defaults to 1.
-        colorbar (bool, optional): Show colorbar, defaults to False.
-
-    Returns:
-        fig_ax ([matplotlib.figure, matplotlib.axes])
-
-    """
-    import matplotlib.pyplot as plt
-    from mpl_toolkits.axes_grid1 import make_axes_locatable
-
-    # Work out dimensions/channels
-    img = img[..., None, None]
-    dm = torch.tensor(img.shape)
-    num_chan = dm[3]  # Number of channels
-    is_3d = dm[2] > 1
-    ix = torch.floor(0.5 * dm).int().tolist()
-
-    if fig_ax is None:
-        # Make figure object
-        if is_3d:  # 3D
-            if flip:
-                fig, ax = plt.subplots(num_chan, 3, num=fig_num)
-            else:
-                fig, ax = plt.subplots(3, num_chan, num=fig_num)
-        else:  # 2D
-            if flip:
-                fig, ax = plt.subplots(num_chan, 1, num=fig_num)
-            else:
-                fig, ax = plt.subplots(1, num_chan, num=fig_num)
-        fig_ax = [fig, ax]
-        plt.ion()
-        fig.show()
-
-    # Get figure and axis objects
-    fig = fig_ax[0]
-    ax = fig_ax[1]
-
-    # Show images
-    img_list = []
-    for c in range(num_chan):  # loop over image channels
-        im_c = torch.squeeze(img[:, :, ix[2], c]).cpu()
-        if is_3d:
-            ax_c = ax[0] if num_chan == 1 else ax[0, c] if not flip else ax[c, 0]
-            im_c = ax_c.imshow(im_c, interpolation='None', cmap=cmap,  aspect='auto')
-            img_list.append(im_c)
-            ax_c = ax[1] if num_chan == 1 else ax[1, c] if not flip else ax[c, 1]
-            im_c = torch.squeeze(img[:, ix[1], :, c]).cpu()
-            im_c = ax_c.imshow(im_c, interpolation='None', cmap=cmap,  aspect='auto')
-            img_list.append(im_c)
-            ax_c = ax[2] if num_chan == 1 else ax[2, c] if not flip else ax[c, 2]
-            im_c = torch.squeeze(img[ix[0], :, :, c]).cpu()
-            im_c = ax_c.imshow(im_c, interpolation='None', cmap=cmap,  aspect='auto')
-            img_list.append(im_c)
-        else:
-            ax_c = ax if num_chan == 1 else ax[c]
-            im_c = ax_c.imshow(im_c, interpolation='None', cmap=cmap,  aspect='auto')
-            img_list.append(im_c)
-
-    # Modify axes
-    cnt = 0
-    for c in range(num_chan):  # loop over image channels
-        if is_3d:
-            for r in range(3):
-                ax_c = ax[r] if num_chan == 1 else ax[r, c] if not flip else ax[c, r]
-                ax_c.axis('off')
-                # ax_c.clear()
-                if colorbar:
-                    divider = make_axes_locatable(ax_c)
-                    cax = divider.append_axes('right', size='5%', pad=0.05)
-                    fig.colorbar(img_list[cnt], cax=cax, orientation='vertical')
-                cnt += 1
-        else:
-            ax_c = ax if num_chan == 1 else ax[c]
-            ax_c.axis('off')
-            if colorbar:
-                divider = make_axes_locatable(ax_c)
-                cax = divider.append_axes('right', size='5%', pad=0.05)
-                fig.colorbar(img_list[cnt], cax=cax, orientation='vertical')
-            cnt += 1
-
-    fig.suptitle(title)
-    fig.canvas.draw()
-    fig.canvas.flush_events()
-
-    return fig_ax
-=======
 def padlist(x, n):
     """Repeat the last element of a list-like object to match a target length.
 
@@ -447,5 +348,4 @@
         values.append((i, value))
 
     values = [v for _, v in sorted(values)]
-    return values
->>>>>>> 9d0bf6fc
+    return values