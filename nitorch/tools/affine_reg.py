--- conflicted
+++ resolved
@@ -1,13 +1,6 @@
 """Module for affine image registration.
 
-<<<<<<< HEAD
 TODO
-=======
-TODO (primary):
-* Comment _test_cost_function
-
-TODO (secondary):
->>>>>>> 510c9dc4
 * Use Bayesian optimisation
 * More affine bases (YB's implementation?)
 * YB's MI implementation? Other YB code that could be re-used?
