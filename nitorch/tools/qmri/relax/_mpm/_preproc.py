--- conflicted
+++ resolved
@@ -24,48 +24,6 @@
     mt : ParameterMap, optional
 
     """
-<<<<<<< HEAD
-    maps.r1.volume = maps.r1.fdata().exp_()
-    maps.r1.name = 'R1'
-    maps.r1.unit = '1/s'
-    maps.r2s.volume = maps.r2s.fdata().exp_()
-    maps.r2s.name = 'R2*'
-    maps.r2s.unit = '1/s'
-    maps.pd.volume = maps.pd.fdata().exp_()
-    maps.r2s.name = 'PD'
-    maps.r2s.unit = 'a.u.'
-
-    if noise and not getattr(maps.r1, 'noise', 0):
-        maps.r1.noise = noise
-    if noise and not getattr(maps.r2s, 'noise', 0):
-        maps.r2s.noise = noise
-    if noise and not getattr(maps.pd, 'noise', 0):
-        maps.pd.noise = noise
-    if dof and not getattr(maps.r1, 'dof', 0):
-        maps.r1.dof = dof
-    if dof and not getattr(maps.r2s, 'dof', 0):
-        maps.r2s.dof = dof
-    if dof and not getattr(maps.pd, 'dof', 0):
-        maps.pd.dof = dof
-
-
-    if hasattr(maps, 'mt'):
-        maps.mt.volume = maps.mt.fdata().neg_().exp_()
-        maps.mt.volume += 1
-        maps.mt.volume = maps.mt.fdata().reciprocal_()
-        maps.mt.volume *= 100
-        maps.mt.name = 'MTsat'
-        maps.mt.unit = 'p.u.'
-
-        if noise and not getattr(maps.mt, 'noise', 0):
-            maps.mt.noise = noise
-        if dof and not getattr(maps.mt, 'dof', 0):
-            maps.mt.dof = dof
-
-        return maps.pd, maps.r1, maps.r2s, maps.mt
-
-    return maps.pd, maps.r1, maps.r2s
-=======
     # TODO:
     #   I could also convert the log-space uncertainty into
     #   "exponentiated" uncertainty. PD/R1/R2* are log-normal distirbuted
@@ -94,7 +52,6 @@
         mt.unit = 'p.u.'
         return pd, r1, r2s, mt
     return pd, r1, r2s
->>>>>>> 7167c942
 
 
 def preproc(data, transmit=None, receive=None, opt=None):
@@ -134,20 +91,11 @@
             if opt.verbose:
                 print(f'Estimate noise: contrast {c+1:d} - echo {e+1:2d}', end='\r')
             dat = echo.fdata(**backend, rand=True, cache=False)
-<<<<<<< HEAD
             
             prm_noise, prm_not_noise = estimate_noise(dat, chi=noisemodel)
             sd0 = prm_noise['sd']
             mu1 = prm_not_noise['mean']
             dof0 = prm_noise.get('dof', 0)
-=======
-
-            prm_noise, prm_not_noise = estimate_noise(dat, chi=chi)
-            sd0 = prm_noise['sd']
-            mu1 = prm_not_noise['mean']
-            dof0 = prm_noise.get('dof', 0)
-
->>>>>>> 7167c942
             echo.mean = mu1.item()
             means.append(mu1)
             vars.append(sd0.square())
