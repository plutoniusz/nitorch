--- conflicted
+++ resolved
@@ -678,29 +678,11 @@
                 self.nu[k] = (mu1[k].square() + mu2[k]*(xi - 2)/xi).sqrt()
             else:
                 self.nu[k] = 0
-<<<<<<< HEAD
-                self.sig[k] = \
-                    0.5*(torch.sqrt(torch.tensor(2, dtype=dtype, device=self.dev).float())
-                         *torch.sqrt(mu1[k]**2 + mu2[k]))
-=======
                 self.sig[k] = 0.5*math.sqrt(2)*(mu1[k].square() + mu2[k]).sqrt()
->>>>>>> 852c0729
 
 
 class CMM(Mixture):
     # Chi Mixture Model (CMM).
-<<<<<<< HEAD
-    def __init__(self, num_class=2, dof=None, sig=None):
-        """
-        dof (torch.tensor): "dof" parameter of each Chi distribution (K).
-        sig (torch.tensor): "standard deviation" parameter of each Chi distribution (K).
-
-        """
-        super(CMM, self).__init__(num_class=num_class)
-        self.dof = dof
-        self.sig = sig
-
-=======
     def __init__(self, num_class=2, dof=None, sig=None,
                  update_dof=True, update_sig=True):
         """
@@ -716,22 +698,14 @@
         self.sig = sig
         self.update_dof = update_dof
         self.update_sig = update_sig
->>>>>>> 852c0729
 
     def get_means_variances(self):
         """ Return means and variances.
 
-<<<<<<< HEAD
-        Returns:
-            (torch.tensor): Means (1, K).
-            (torch.tensor): Variances (1, 1, K).
-
-=======
         Returns
         -------
         means : (1, K) tensor
         variances : (1, 1, K) tensor
->>>>>>> 852c0729
         """
         K = self.K
         dtype = torch.float64
@@ -742,17 +716,6 @@
         for k in range(K):
             dof_k = self.dof[k]
 
-<<<<<<< HEAD
-            if torch.isfinite(torch.exp(torch.lgamma(0.5*(dof_k+1.0))-torch.lgamma(0.5*dof_k/2))):
-                mean[:, k] = self.sig[k]*math.sqrt(2) * torch.exp(torch.lgamma(0.5*(dof_k+1.0)) \
-                             - torch.lgamma(0.5*dof_k))
-            else:
-                mean[:, k] = 0.0
-            var[:, :, k] = self.sig[k]**2 * dof_k - mean[:, k]**2
-        return mean, var
-
-
-=======
             tmp = (torch.lgamma(0.5*(dof_k+1)) - torch.lgamma(0.5*dof_k)).exp()
             if torch.isfinite(tmp):
                 mean[:, k] = self.sig[k] * math.sqrt(2) * tmp
@@ -761,7 +724,6 @@
             var[:, :, k] = self.sig[k].square() * dof_k - mean[:, k].square()
         return mean, var
 
->>>>>>> 852c0729
     def _log_likelihood(self, X, k=0, c=None):
         """
         Log-probability density function (pdf) of the Chi
@@ -782,30 +744,6 @@
         N = X.shape[0]
         device = X.device
         dtype = X.dtype
-<<<<<<< HEAD
-        pi = torch.tensor(math.pi, dtype=dtype, device=device)
-        tiny = torch.tensor(1e-32, dtype=dtype, device=device)
-
-        # Get Rice parameters
-        dof = self.dof[k]
-        sig = self.sig[k]
-        dof = dof.type(dtype)
-        sig = sig.type(dtype)
-        dof = dof.to(device)
-        sig = sig.to(device)
-        # Use Chi distribution
-        log_pdf = torch.zeros((N, 1), dtype=dtype, device=device)
-        #msk = (torch.isfinite(torch.log(X+tiny))) & (torch.isfinite(torch.lgamma(dof/2))) & (torch.isfinite(X**2/(2*sig**2+tiny)))
-        #log_pdf[msk] = -((dof/2.-1.)*math.log(2.)+(1.-dof)*torch.log(X[msk]+tiny)+X[msk]**2/(2*sig**2+tiny)+ \
-        #            0.5*dof*torch.log(sig**2+tiny)+torch.lgamma(dof/2.))
-        log_pdf = -((dof/2.-1.)*math.log(2.)+(1.-dof)*torch.log(X+tiny)+X**2/(2*sig**2+tiny)+ \
-                    0.5*dof*torch.log(sig**2+tiny)+torch.lgamma(dof/2.))
-
-        # Use normal distribution
-        #log_pdf[~msk] = torch.log((1. / torch.sqrt(2 * pi * sig**2)) \
-        #          * torch.exp((-0.5 / sig**2) * (X[~msk] - dof)**2))
-
-=======
         tiny = 1e-32
         log = lambda x: x.clamp_min(tiny).log_()
 
@@ -821,7 +759,6 @@
         log_pdf = (1 - dof/2)*math.log(2) - 0.5*dof*log(sig2) \
                   - torch.lgamma(dof/2) + (dof - 1.)*log(X) \
                   - 0.5*X.square()/sig2.clamp_min(tiny)
->>>>>>> 852c0729
         return log_pdf.flatten()
 
     def _init_par(self, X, W=None):
@@ -837,20 +774,6 @@
         if self.sig is None:
             if W is None:
                 self.sig = torch.mean(X)*5
-<<<<<<< HEAD
-                self.sig = torch.sum((self.sig - X)**2)/torch.numel(X)
-                self.sig = torch.sqrt(self.sig/(K+1)*(torch.arange(1, K+1, dtype=dtype, device=self.dev)))
-            else:
-                self.sig = 5*torch.sum(W*X)/torch.sum(W)
-                self.sig = torch.sum(W*(self.sig - X)**2)/torch.sum(W)
-                self.sig = torch.sqrt(self.sig/(K+1)*(torch.arange(1, K+1, dtype=dtype, device=self.dev)))
-
-        if self.dof is None:
-            self.dof = torch.ones(K, dtype=dtype, device=self.dev)*3
-        return
-
-    
-=======
                 self.sig = torch.sum((self.sig - X).square())/torch.numel(X)
                 self.sig = torch.sqrt(self.sig/(K+1)*(torch.arange(1, K+1, dtype=dtype, device=self.dev)))
             else:
@@ -898,41 +821,11 @@
             ss2[k] = ((X*X) * Zk).sum(dim=0, dtype=torch.float64)
         return ss0, ss1, ss2
 
->>>>>>> 852c0729
     def _update(self, ss0, ss1, ss2):
         """ Update CMM parameters.
 
         Args:
             ss0 (torch.tensor): sum(Z)          (K)
-<<<<<<< HEAD
-            ss1 (torch.tensor): sum(Z * log(X)) (C, K)
-            ss2 (torch.tensor): sum(Z * X**2)   (C, C, K)
-
-        """
-        C = ss1.shape[0]
-        K = ss1.shape[1]
-        device = self.sig.device
-        dtype = self.sig.dtype
-        tiny = torch.tensor(1e-32, dtype=dtype, device=device)
-
-
-        #print(f"before update dof {self.dof}, sig {self.sig}")
-        # Update parameters (using means and variances)
-        for k in range(K):
-            
-            for i in range(10000):
-
-                self.sig[k] =  torch.sqrt(ss2[:, :, k]/(self.dof[k]*ss0[k]))
-
-                gkl = 0.5*ss0[k]*(torch.polygamma(0, 0.5*self.dof[k])+torch.log(torch.clamp(2.*self.sig[k]**2, min=tiny)))-ss1[:, k]
-                hkl = 0.25*ss0[k]*torch.polygamma(1, 0.5*self.dof[k])
-
-                self.dof[k] = torch.clamp(self.dof[k]-gkl/hkl, min=1.0)
-
-                if gkl*gkl < 1e-9:
-                    break
-        #print(f"after update dof {self.dof}, sig {self.sig}")
-=======
             ss1 (torch.tensor): sum(Z * log(X)) (K)
             ss2 (torch.tensor): sum(Z * X**2)   (K)
 
@@ -963,5 +856,4 @@
                         self.dof[k] = 2
                         break
                     if gkl*gkl < 1e-9:
-                        break
->>>>>>> 852c0729
+                        break